package api

import (
	"context"
	"encoding/json"
	"fmt"
	"github.com/go-ozzo/ozzo-routing"
	"github.com/go-ozzo/ozzo-routing/fault"
	"github.com/go-playground/validator"
	"github.com/pkg/errors"
	"github.com/prometheus/client_golang/prometheus"
	"github.com/sirupsen/logrus"
	"io"
	"mime/multipart"
	"net/http"
	"net/http/httputil"
	"os"
	"reflect"
	"runtime"
	"runtime/debug"
	"strconv"
	"strings"
	"text/tabwriter"
	"time"
)

type HooksClient struct {
	OnUnknownResponseCode func(response *http.Response, request *http.Request) string
}

func DevHook() HooksClient {
	return HooksClient{
		OnUnknownResponseCode: func(response *http.Response, request *http.Request) string {
			var httpRequestDumpMessage string
			httpRequestDump, err := httputil.DumpRequest(request, true)
			if err != nil {
				httpRequestDumpMessage = fmt.Sprintf("could not dump request (%v)", err.Error())
			} else {
				httpRequestDumpMessage = string(httpRequestDump)
			}

			var httpResponseDumpMessage string
			httpResponseDump, err := httputil.DumpResponse(response, true)
			if err != nil {
				httpResponseDumpMessage = fmt.Sprintf("could not dump response (%v)", err.Error())
			} else {
				httpResponseDumpMessage = string(httpResponseDump)
			}

			message := fmt.Sprintf("unknown response status code %d", response.StatusCode)
			if len(httpRequestDump) != 0 {
				message = message + "\n HTTP Request: \n '" + string(httpResponseDumpMessage) + "' \n"
			}
			if len(httpResponseDump) != 0 {
				message = message + "HTTP Response: \n '" + string(httpRequestDumpMessage) + "'"
			}
			return message
		},
	}
}

var EmptyString = errors.New("string is empty")

func primitiveToString(param reflect.Value) string {

	var value string

	switch param.Kind() {
	case reflect.Uint, reflect.Uint8, reflect.Uint16, reflect.Uint32, reflect.Uint64:
		fallthrough
	case reflect.Int, reflect.Int8, reflect.Int16, reflect.Int32, reflect.Int64:
		value = fmt.Sprintf("%d", param.Interface())
	case reflect.Float64:
		value = strconv.FormatFloat(param.Interface().(float64), 'f', -1, 64)
	case reflect.Float32:
		value = strconv.FormatFloat(float64(param.Interface().(float32)), 'f', -1, 32)
	case reflect.String:
		value = fmt.Sprintf("%s", param.Interface())
	case reflect.Bool:
		value = fmt.Sprintf("%t", param.Interface())
	}

	return value
}

func sliceToString(param reflect.Value) string {

	slice := make([]string, param.Len())
	for i := 0; i < param.Len(); i++ {
		slice[i] = toString(param.Index(i).Interface())
	}
	return strings.Join(slice, ",")
}

func toString(param interface{}) string {

	paramReflected := reflect.ValueOf(param)

	for paramReflected.Kind() == reflect.Ptr {
		if paramReflected.IsNil() {
			return ""
		}
		paramReflected = paramReflected.Elem()
	}

	var value string
	if paramReflected.Kind() == reflect.Slice || paramReflected.Kind() == reflect.Array {
		value = sliceToString(paramReflected)
	} else {
		value = primitiveToString(paramReflected)
	}

	return value
}

func stringToPrimitive(s string, param reflect.Value) error {

	if param.Kind() != reflect.Ptr {
		return fmt.Errorf("value isn't a pointer reference: %s", param.Kind().String())
	}

	var err error
	elm := param.Elem()

	switch elm.Kind() {
	case reflect.Int, reflect.Int8, reflect.Int16, reflect.Int32, reflect.Int64:
		val := int64(0)
		if s != "" {
			val, err = strconv.ParseInt(s, 0, 64)
			if err != nil {
				return err
			}
			if elm.OverflowInt(val) {
				return fmt.Errorf("int value too big: %s", s)
			}
		}
		elm.SetInt(val)

	case reflect.Uint, reflect.Uint8, reflect.Uint16, reflect.Uint32, reflect.Uint64:
		val := uint64(0)
		if s != "" {
			val, err = strconv.ParseUint(s, 0, 64)
			if err != nil {
				return err
			}
			if elm.OverflowUint(val) {
				return fmt.Errorf("unit value too big: %s", s)
			}
		}
		elm.SetUint(val)

	case reflect.Float32:
		val := float64(0)
		if s != "" {
			val, err = strconv.ParseFloat(s, 32)
			if err != nil {
				return err
			}
		}
		elm.SetFloat(val)

	case reflect.Float64:
		val := float64(0)
		if s != "" {
			val, err = strconv.ParseFloat(s, 64)
			if err != nil {
				return err
			}
		}
		elm.SetFloat(val)

	case reflect.String:
		elm.SetString(s)

	case reflect.Bool:
		val := false
		if s != "" {
			val, err = strconv.ParseBool(s)
			if err != nil {
				return err
			}
		}
		elm.SetBool(val)

	default:
		return fmt.Errorf("unsupported primitive type: '%s'", param.Kind().String())
	}
	return nil
}

func stringToSlice(s string, param reflect.Value) error {

	values := strings.Split(s, ",")
	elemForInjection := reflect.New(param.Elem().Type().Elem())
	for _, value := range values {
		err := fromString(value, elemForInjection.Interface())
		if err != nil {
			return err
		}
		slice := reflect.Append(param.Elem(), elemForInjection.Elem())
		param.Elem().Set(slice)
	}

	return nil
}

func fromString(s string, param interface{}) (err error) {

	defer func() {
		if v := recover(); v != nil {
			err = fmt.Errorf("queryparam:FromString has panicked (%v)", v)
		}
	}()

	for {
		paramReflected := reflect.ValueOf(param)
		if paramReflected.Kind() != reflect.Ptr {
			return errors.New("param isn't a pointer")
		}

		if paramReflected.IsNil() {
			return errors.New("param is nil")
		}

		kindOfElement := paramReflected.Elem().Kind()
		if kindOfElement == reflect.Ptr {
			ptr := paramReflected.Elem()
			if ptr.IsNil() {
				ptr.Set(reflect.New(ptr.Type().Elem()))
			}
			param = ptr.Interface()
		} else {
			if kindOfElement == reflect.Slice {
				err = stringToSlice(s, paramReflected)
			} else if kindOfElement == reflect.Array || kindOfElement == reflect.Map {
				err = fmt.Errorf("unsupported kind: %s", kindOfElement.String())
			} else {
				err = stringToPrimitive(s, paramReflected)
			}
			break
		}
	}

	return
}

var (
	NullError = errors.New("unexpected null value")
	TypeError = errors.New("unexpected type")
)

func JSON(r io.Reader, v interface{}, required bool) (err error) {

	defer func() {
		if r := recover(); r != nil {
			err = errors.New(fmt.Sprintf("%+v", r))
		}
	}()

	typ := reflect.TypeOf(v)

	if typ.Kind() != reflect.Ptr {
		return errors.New("please pass pointer to target")
	}

	for typ.Kind() == reflect.Ptr {
		typ = typ.Elem()
	}

	decoder := json.NewDecoder(r)

	if typ.Kind() == reflect.Slice || typ.Kind() == reflect.Map || typ.Kind() == reflect.Struct {

		handleNull := func() error {
			if required {
				return NullError
			} else {
				reflect.ValueOf(v).Elem().Set(reflect.Zero(reflect.TypeOf(v).Elem()))
				return nil
			}
		}

		var err error
		var value reflect.Value

		if typ.Kind() == reflect.Slice {

			var abstractSlice []interface{}
			if err := decoder.Decode(&abstractSlice); err != nil {
				return err
			}

			if abstractSlice == nil {
				return handleNull()
			}

			value, err = slice2concrete(typ, abstractSlice)

		} else {

			var abstractMap map[string]interface{}
			if err := decoder.Decode(&abstractMap); err != nil {
				return err
			}

			if abstractMap == nil {
				return handleNull()
			}

			if typ.Kind() == reflect.Map {
				value, err = map2concrete(typ, abstractMap)
			} else {
				value, err = map2object(typ, abstractMap)
			}
		}

		if err != nil {
			return err
		}

		setValue(value, reflect.ValueOf(v).Elem())

	} else {

		if !required {
			return decoder.Decode(v)
		}

		if err := decoder.Decode(&v); err != nil {
			return err
		}

		if v == nil {
			return NullError
		}
	}

	return nil
}

func setValue(value, dest reflect.Value) {

	for dest.Kind() == reflect.Ptr {
		newDest := reflect.New(dest.Type().Elem())
		dest.Set(newDest)
		dest = newDest.Elem()
	}
	dest.Set(value)
}

func setMapValue(key, value, m reflect.Value) {

	mapValue := reflect.New(m.Type().Elem()).Elem()
	setValue(value, mapValue)
	m.SetMapIndex(key, mapValue)
}

func slice2concrete(typ reflect.Type, s []interface{}) (reflect.Value, error) {

	concretSlice := reflect.MakeSlice(typ, len(s), cap(s))

	for i, value := range s {
		concretValue, err := convert(value, typ.Elem())
		if err != nil {
			return reflect.Value{}, err
		}
		setValue(concretValue, concretSlice.Index(i))
	}

	return concretSlice, nil
}

func map2concrete(typ reflect.Type, m map[string]interface{}) (reflect.Value, error) {

	concreteMap := reflect.MakeMap(typ)

	for key, value := range m {

		concreteKey, err := convert(key, typ.Key())
		if err != nil {
			return reflect.Value{}, err
		}

		concreteValue, err := convert(value, typ.Elem())
		if err != nil {
			return reflect.Value{}, err
		}

		setMapValue(concreteKey, concreteValue, concreteMap)
	}

	return concreteMap, nil
}

func map2object(typ reflect.Type, m map[string]interface{}) (reflect.Value, error) {

	object := reflect.New(typ).Elem()

	for i := 0; i < typ.NumField(); i++ {

		field := typ.Field(i)
		if field.Anonymous || !object.Field(i).CanSet() {
			continue
		}

		required := false
		key := field.Name

		jsonTags := strings.Split(field.Tag.Get("json"), ",")
		if len(jsonTags) > 0 {

			if jsonTags[0] == "-" {
				continue
			} else if jsonTags[0] != "" {
				key = jsonTags[0]
			}

			for i := 1; i < len(jsonTags); i++ {
				if jsonTags[i] == "required" {
					required = true
					break
				}
			}
		}

		if value, exists := m[key]; exists && value != nil {

			concreteValue, err := convert(value, field.Type)
			if err != nil {
				return reflect.Value{}, err
			}
			setValue(concreteValue, object.Field(i))

		} else if required {

			return reflect.Value{}, NullError
		}
	}

	return object, nil
}

func convert(data interface{}, typ reflect.Type) (reflect.Value, error) {

	for typ.Kind() == reflect.Ptr {
		typ = typ.Elem()
	}

	if typ.Kind() == reflect.Slice || typ.Kind() == reflect.Map || typ.Kind() == reflect.Struct {

		var err error
		var value reflect.Value

		if typ.Kind() == reflect.Slice {

			abstractSlice, isSlice := data.([]interface{})
			if !isSlice {
				return reflect.Value{}, TypeError
			}

			value, err = slice2concrete(typ, abstractSlice)

		} else if typ.Kind() == reflect.Map || typ.Kind() == reflect.Struct {

			abstractMap, isMap := data.(map[string]interface{})

			if !isMap {
				return reflect.Value{}, TypeError
			}

			if typ.Kind() == reflect.Map {
				value, err = map2concrete(typ, abstractMap)
			} else {
				value, err = map2object(typ, abstractMap)
			}

		}

		if err != nil {
			return reflect.Value{}, err
		}

		return value, nil

	} else {

		return reflect.ValueOf(data).Convert(typ), nil
	}
}

type ValidationErrorsObject struct {
	Message string                  `json:"message"`
	Errors  []ValidationErrorObject `json:"errors"`
}

type ValidationErrorObject struct {
	Message string `json:"message"`
	Field   string `json:"field"`
	Code    string `json:"code"`
}

func NewValidation() *Validator {
	return &Validator{
		validator.New(),
	}
}

type Validator struct {
	*validator.Validate
}

func (v *Validator) ValidateRequest(request interface{}) (*ValidationErrorsObject, error) {

	if err := v.Struct(request); err != nil {

		validationErrors := new(ValidationErrorsObject)
		errors, ok := err.(validator.ValidationErrors)
		if !ok {
			return nil, err
		}

		validationErrors.Message = "validation failed"
		for _, err := range errors {

			errorCode := fmt.Sprintf("invalid-%s", err.Tag())
			if err.Tag() == "required" {
				errorCode = err.Tag()
			}

			validationError := ValidationErrorObject{
				Message: fmt.Sprint(err),
				Field:   err.Field(),
				Code:    errorCode,
			}
			validationErrors.Errors = append(validationErrors.Errors, validationError)
		}

		return validationErrors, nil
	}

	return nil, nil
}

const (
<<<<<<< HEAD
	GitCommit string = "dfd96f431e46e6e048b2e9fd4dea0d30193a6b36"
	GitBranch string = "issue-4-reference-file-upload-param"
	GitTag    string = "v1.0.0"
	BuildTime string = "So 29 Nov 2020 17:37:40 CET"
=======
	GitCommit string = "7426b01c25e8dc78646b7fa1c7abb22b24d8633d"
	GitBranch string = "feature-status-resolver"
	GitTag    string = "v1.0.0"
	BuildTime string = "Mo 30. Nov 17:56:25 CET 2020"
>>>>>>> 0d8d4d2e
)

type VersionInfo struct {
	GoVersion string `json:"go_version"`
	GitTag    string `json:"git_tag"`
	GitCommit string `json:"git_commit"`
	GitBranch string `json:"git_branch"`
	BuildTime string `json:"build_time"`
}

func ApikitVersion() *VersionInfo {
	return &VersionInfo{
		GoVersion: runtime.Version(),
		GitTag:    GitTag,
		GitCommit: GitCommit,
		GitBranch: GitBranch,
		BuildTime: BuildTime,
	}
}

func (vi *VersionInfo) PrintTable() error {
	w := tabwriter.NewWriter(os.Stdout, 0, 0, 1, '.', tabwriter.AlignRight|tabwriter.Debug)

	_, err := fmt.Fprintln(w, fmt.Sprintf("Go version: %s", vi.GoVersion))
	if err != nil {
		return err
	}

	_, err = fmt.Fprintln(w, fmt.Sprintf("Git tag: %s", vi.GitTag))
	if err != nil {
		return err
	}

	_, err = fmt.Fprintln(w, fmt.Sprintf("Git commit: %s", vi.GitCommit))
	if err != nil {
		return err
	}

	_, err = fmt.Fprintln(w, fmt.Sprintf("Git branch: %s", vi.GitBranch))
	if err != nil {
		return err
	}

	_, err = fmt.Fprintln(w, fmt.Sprintf("Buildtime: %s", vi.BuildTime))
	if err != nil {
		return err
	}

	return w.Flush()
}

type Opts struct {
	Hooks HooksClient
	Ctx   context.Context
}

type httpClientWrapper struct {
	BaseURL string

	*http.Client
}

func newHttpClientWrapper(client *http.Client, baseUrl string) *httpClientWrapper {
	return &httpClientWrapper{
		Client:  client,
		BaseURL: baseUrl,
	}
}

type NewRequest func(string, io.Reader) (*http.Request, error)

func (c *httpClientWrapper) Verb(verb string) NewRequest {
	baseURL := c.BaseURL
	return func(endpoint string, body io.Reader) (*http.Request, error) {
		req, err := http.NewRequest(verb, baseURL+endpoint, body)
		if err != nil {
			return nil, err
		}
		return req, err
	}
}

func (c *httpClientWrapper) Get() NewRequest {
	return c.Verb(http.MethodGet)
}

func (c *httpClientWrapper) Into(body io.ReadCloser, r interface{}) error {
	err := json.NewDecoder(body).Decode(&r)
	if err != nil {
		return err
	}
	defer body.Close()
	return nil
}

const (
	contentTypeHeader                    string = "Content-Type"
	contentTypeApplicationJson           string = "application/json"
	contentTypeApplicationHalJson        string = "application/hal+json"
	ContentTypeTextPlain                 string = "text/plain"
	contentTypeMultipartFormData         string = "multipart/form-data"
	contentTypeApplicationFormUrlencoded string = "application/x-www-form-urlencoded"
)

func extractContentType(header string) string {
	if header == "" {
		return ""
	}
	i := strings.Index(header, ";")
	if i == -1 {
		i = len(header)
	}
	return strings.TrimSpace(strings.ToLower(header[:i]))
}

func contentTypeInList(types []string, typ string) bool {

	for _, t := range types {
		if t == typ {
			return true
		}
	}
	return false
}
func newNotSupportedContentType(statusCode int, message string) error {
	return &notSupportedContentType{
		message:    message,
		statusCode: statusCode,
	}
}

type notSupportedContentType struct {
	message    string
	statusCode int
}

func (e *notSupportedContentType) Error() string {
	return fmt.Sprintf("error unsupported media type (%s)", e.message)
}

func (e *notSupportedContentType) StatusCode() int {
	return e.statusCode
}

var newRequestObjectIsNilError = errors.New("request object is nil")

func newUnknownResponseError(code int) error {
	return fmt.Errorf("unknown response status code '%d'", code)
}
func serveJson(w http.ResponseWriter, status int, v interface{}) error {

	w.Header()["Content-Type"] = []string{"application/json"}
	w.WriteHeader(status)
	if err := json.NewEncoder(w).Encode(v); err != nil {
		return err
	}
	return nil
}

func serveHalJson(w http.ResponseWriter, status int, v interface{}) error {

	w.Header()["Content-Type"] = []string{"application/hal+json"}
	w.WriteHeader(status)
	if err := json.NewEncoder(w).Encode(v); err != nil {
		return err
	}
	return nil
}

type MimeFile struct {
	Header  *multipart.FileHeader
	Content io.ReadCloser
}

func extractUpload(fileID string, r *http.Request) (*MimeFile, error) {

	if err := r.ParseMultipartForm(1024); err != nil {
		return nil, err
	}

	file, header, err := r.FormFile(fileID)
	if err != nil {
		return nil, err
	}

	mimeFile := MimeFile{
		Header:  header,
		Content: file,
	}
	return &mimeFile, nil
}

type contextKey int

const (
	RequestHeaderKey contextKey = 1 + iota
)

type HttpContext interface {
	GetHTTPRequestHeaders() (http.Header, bool)
}

func CreateHttpContext(header http.Header) context.Context {
	ctx := context.Background()
	ctx = hTTPRequestHeaders(ctx, header)
	return ctx
}

func hTTPRequestHeaders(ctx context.Context, header http.Header) context.Context {
	return context.WithValue(ctx, RequestHeaderKey, header)
}

func newHttpContextWrapper(ctx context.Context) HttpContext {
	if ctx == nil {
		ctx = context.Background()
	}
	return &httpContext{
		ctx,
	}
}

type httpContext struct {
	context.Context
}

func (c *httpContext) GetHTTPRequestHeaders() (http.Header, bool) {
	header, ok := c.Value(RequestHeaderKey).(http.Header)
	return header, ok
}

func setRequestHeadersFromContext(httpContext HttpContext, header http.Header) error {

	if httpContext == nil {
		return nil
	}

	headersFromContext, ok := httpContext.GetHTTPRequestHeaders()
	if !ok {
		return nil
	}

	for key, values := range headersFromContext {
		if _, exists := header[key]; exists {
			return errors.New("header from context overwrites header in request object")
		}

		header[key] = values
	}
	return nil
}

type xHTTPError interface {
	error

	StatusCode() int
}

type httpCodeError struct {
	statusCode int
}

func NewHTTPStatusCodeError(status int) xHTTPError {
	return &httpCodeError{status}
}

func (e *httpCodeError) Error() string {
	return http.StatusText(e.statusCode)
}

func (e *httpCodeError) StatusCode() int {
	return e.statusCode
}

type HttpJsonError struct {
	statusCode int
	Message    interface{}
}

func newJsonHTTPError(status int, message interface{}) xHTTPError {
	return &HttpJsonError{statusCode: status, Message: message}
}

func (e *HttpJsonError) StatusCode() int {
	return e.statusCode
}

func (e *HttpJsonError) Error() string {
	return fmt.Sprintf("%s: %v", http.StatusText(e.statusCode), e.Message)
}

type PrometheusHandler struct {
	counter   *prometheus.CounterVec
	histogram *prometheus.HistogramVec
}

func NewPrometheusHandler(namespace *string) *PrometheusHandler {

	counterName := "api_request_number_total"
	histogramName := "api_request_duration_seconds"

	if namespace != nil {
		counterName = fmt.Sprintf("%s_%s", *namespace, counterName)
		histogramName = fmt.Sprintf("%s_%s", *namespace, histogramName)
	}

	counter := prometheus.NewCounterVec(prometheus.CounterOpts{
		Name: counterName,
		Help: "Total number API requests sent by the service.",
	}, []string{"handler", "method", "status"})

	histogram := prometheus.NewHistogramVec(prometheus.HistogramOpts{
		Name: histogramName,
		Help: "Duration of the API requests being handled",
	}, []string{"handler"})

	if err := prometheus.Register(counter); err != nil {
		logrus.WithError(err).Warn("failed to register prometheus counter")
	}

	if err := prometheus.Register(histogram); err != nil {
		logrus.WithError(err).Warn("failed to register prometheus histogram")
	}

	h := &PrometheusHandler{
		counter:   counter,
		histogram: histogram,
	}

	return h
}

func (h *PrometheusHandler) InitMetric(path, method string) {

	h.counter.WithLabelValues(path, method, strconv.Itoa(200))
	h.histogram.WithLabelValues(path)
}

func (h *PrometheusHandler) HandleRequest(path, method string, status int, duration time.Duration) {

	h.counter.WithLabelValues(path, method, strconv.Itoa(status)).Inc()
	h.histogram.WithLabelValues(path).Observe(duration.Seconds())
}

type (
	ServerOpts struct {
		ErrorHandler ErrorHandler
		Middleware   []Middleware
		OnStart      func(router *routing.Router)
	}

	Middleware struct {
		Handler routing.Handler
		After   bool
	}

	RouteDescription struct {
		Path       string
		Handler    routing.Handler
		Middleware []Middleware
		Method     string
	}

	Server struct {
		ErrorLogger func(v ...interface{})
		server      *http.Server
		after       []routing.Handler
		before      []routing.Handler
		SwaggerSpec string
		Router      *routing.Router
		OnStart     func(router *routing.Router)
	}
)

type ErrorHandler func(v ...interface{})

func newServer(opts *ServerOpts) *Server {

	if opts == nil {
		return &Server{
			ErrorLogger: func(v ...interface{}) {},
		}
	}

	if opts.ErrorHandler == nil {
		opts.ErrorHandler = func(v ...interface{}) {}
	}

	server := &Server{
		ErrorLogger: opts.ErrorHandler,
	}

	if opts.OnStart != nil {
		server.OnStart = opts.OnStart
	}

	if len(opts.Middleware) != 0 {
		before := make([]routing.Handler, 0)
		after := make([]routing.Handler, 0)

		for _, m := range opts.Middleware {
			if m.After {
				after = append(after, m.Handler)
			} else {
				before = append(before, m.Handler)
			}
		}

		server.after = after
		server.before = before
	}

	return server
}

func (server *Server) makeRouter(routes []RouteDescription) (*routing.Router, error) {

	router := routing.New()
	router.UseEscapedPath = true

	logError := func(format string, a ...interface{}) {
		msg := fmt.Sprintf(format, a...)
		server.ErrorLogger(msg)
	}

	var beforeStack []routing.Handler
	beforeStack = append(beforeStack, errorHandler(logError))
	if server.before != nil {
		beforeStack = append(beforeStack, server.before...)
	}
	router.Use(beforeStack...)

	var afterStack []routing.Handler
	if server.after != nil {
		afterStack = append(afterStack, server.after...)
	}

	router.Get("/spec", func(c *routing.Context) error {
		return c.Write(server.SwaggerSpec)
	})

	for _, route := range routes {

		var before, after []routing.Handler

		if route.Middleware != nil {
			for _, m := range route.Middleware {
				if m.After {
					after = append(after, m.Handler)
				} else {
					before = append(before, m.Handler)
				}
			}
		}

		var handler []routing.Handler
		handler = append(handler, before...)
		handler = append(handler, route.Handler)
		handler = append(handler, after...)
		handler = append(handler, afterStack...)

		router.To(route.Method, route.Path, handler...)
	}

	return router, nil
}

func (server *Server) Start(port int, routes []RouteDescription) error {

	router, err := server.makeRouter(routes)
	if err != nil {
		return err
	}
	if server.OnStart != nil {
		server.OnStart(router)
	}
	server.Router = router

	httpServer := &http.Server{
		Addr:    ":" + strconv.Itoa(port),
		Handler: router,
	}
	server.server = httpServer

	return httpServer.ListenAndServe()
}

func (server *Server) Stop() error {

	if server.server != nil {
		deadline, _ := context.WithTimeout(context.TODO(), 30*time.Second)
		return server.server.Shutdown(deadline)
	}

	return nil
}

func errorHandler(logf fault.LogFunc) func(c *routing.Context) (err error) {
	return func(c *routing.Context) (err error) {
		defer func() {

			if e := recover(); e != nil {

				if logf != nil {
					logf("recovered from panic: %v", string(debug.Stack()))
				}
				c.Response.WriteHeader(http.StatusInternalServerError)
				err = nil
				c.Abort()

			} else if err != nil {

				switch errType := err.(type) {
				case *HttpJsonError:
					c.Response.Header()["Content-Type"] = []string{"application/json"}
					c.Response.WriteHeader(errType.StatusCode())
					if e := json.NewEncoder(c.Response).Encode(errType.Message); e != nil && logf != nil {
						logf("failed to write error message: %v", errType.Message)
					}
				case *httpCodeError:
					c.Response.Header()["Content-Type"] = []string{""}
					c.Response.WriteHeader(errType.StatusCode())
				case routing.HTTPError:
					c.Response.Header()["Content-Type"] = []string{"text/plain; charset=utf-8"}
					c.Response.WriteHeader(errType.StatusCode())
					if _, e := c.Response.Write([]byte(errType.Error())); e != nil {
						logf("failed to write error message: %v", errType.Error())
					}
				}

				err = nil
				c.Abort()
			}
		}()

		return c.Next()
	}
}<|MERGE_RESOLUTION|>--- conflicted
+++ resolved
@@ -542,17 +542,10 @@
 }
 
 const (
-<<<<<<< HEAD
-	GitCommit string = "dfd96f431e46e6e048b2e9fd4dea0d30193a6b36"
+	GitCommit string = "23de78e94967d2a3c1b219ee1ac2a131515c366a"
 	GitBranch string = "issue-4-reference-file-upload-param"
 	GitTag    string = "v1.0.0"
-	BuildTime string = "So 29 Nov 2020 17:37:40 CET"
-=======
-	GitCommit string = "7426b01c25e8dc78646b7fa1c7abb22b24d8633d"
-	GitBranch string = "feature-status-resolver"
-	GitTag    string = "v1.0.0"
-	BuildTime string = "Mo 30. Nov 17:56:25 CET 2020"
->>>>>>> 0d8d4d2e
+	BuildTime string = "Di  1 Dez 2020 21:40:01 CET"
 )
 
 type VersionInfo struct {
